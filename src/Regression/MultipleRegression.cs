﻿using System;
using System.Threading.Tasks;
using MathNet.Numerics.LinearAlgebra;

namespace AiDotNet.Regression
{
<<<<<<< HEAD
    public sealed class MultipleRegression : IRegression<double[], double>
    {
=======
    /// <summary>
    /// MultipleRegression class implementing IRegression interface.
    /// </summary>
    public sealed class MultipleRegression : IRegression<double[], double>
    {
        // Properties
>>>>>>> 96f23864
        private double YIntercept { get; set; }
        private double[] Coefficients { get; set; } = Array.Empty<double>();
        private MultipleRegressionOptions RegressionOptions { get; }

        public double[] Predictions { get; private set; }
        public IMetrics Metrics { get; private set; }

<<<<<<< HEAD
        public MultipleRegression(double[][] inputs, double[] outputs, MultipleRegressionOptions? regressionOptions = null)
        {
=======
        /// <summary>
        /// Performs multiple regression on the provided inputs and outputs.
        /// This handles all of the steps needed to create a trained ai model including training, normalizing, splitting, and transforming the data.
        /// </summary>
        /// <param name="inputs">The raw inputs (predicted values) to compare against the output values</param>
        /// <param name="outputs">The raw outputs (actual values) to compare against the input values</param>
        /// <param name="regressionOptions">Different options to allow full customization of the regression process</param>
        /// <exception cref="ArgumentNullException">The input array and/or output array is null</exception>
        /// <exception cref="ArgumentException">The input array or output array is either not the same length or doesn't have enough data</exception>
        public MultipleRegression(double[][] inputs, double[] outputs, MultipleRegressionOptions? regressionOptions = null)
        {
            // Validation checks
>>>>>>> 96f23864
            ValidationHelper.CheckForNullItems(inputs, outputs);
            var inputSize = inputs[0].Length;
            ValidationHelper.CheckForInvalidInputSize(inputSize, outputs.Length);

<<<<<<< HEAD
            RegressionOptions = regressionOptions ?? new MultipleRegressionOptions();

=======
            // Set RegressionOptions
            RegressionOptions = regressionOptions ?? new MultipleRegressionOptions();

            // Calculate training size
>>>>>>> 96f23864
            var trainingPctSize = RegressionOptions.TrainingPctSize;
            ValidationHelper.CheckForInvalidTrainingPctSize(trainingPctSize);
            var trainingSize = (int)Math.Floor(inputSize * trainingPctSize / 100);
            ValidationHelper.CheckForInvalidTrainingSizes(trainingSize, inputSize - trainingSize, Math.Max(2, inputs.Length), trainingPctSize);

<<<<<<< HEAD
            var (trainingInputs, trainingOutputs, oosInputs, oosOutputs) =
                PrepareData(inputs, outputs, trainingSize, RegressionOptions.Normalization);
            Fit(trainingInputs, trainingOutputs);
            Predictions = Transform(oosInputs);
            Metrics = new Metrics(Predictions, oosOutputs, inputs.Length);
        }

        internal override void Fit(double[][] inputs, double[] outputs)
        {
=======
            // Prepare data
            var (trainingInputs, trainingOutputs, oosInputs, oosOutputs) =
                PrepareData(inputs, outputs, trainingSize, RegressionOptions.Normalization);
            
            // Fit model and make predictions
            Fit(trainingInputs, trainingOutputs);
            Predictions = Transform(oosInputs);

            // Calculate metrics
            Metrics = new Metrics(Predictions, oosOutputs, inputs.Length);
        }

        // Fit method
        internal override void Fit(double[][] inputs, double[] outputs)
        {
            // Build input matrix based on MatrixLayout option
>>>>>>> 96f23864
            var m = Matrix<double>.Build;
            var inputMatrix = RegressionOptions.MatrixLayout switch
            {
                MatrixLayout.ColumnArrays => m.DenseOfColumnArrays(inputs),
                MatrixLayout.RowArrays => m.DenseOfRowArrays(inputs),
                _ => m.DenseOfColumnArrays(inputs)
            };
            var outputVector = CreateVector.Dense(outputs);
            var result = CreateVector.Dense<double>(inputs.Length + (RegressionOptions.UseIntercept ? 1 : 0));

<<<<<<< HEAD
=======
            // Insert column or row based on UseIntercept option
>>>>>>> 96f23864
            if (RegressionOptions.UseIntercept)
            {
                inputMatrix = RegressionOptions.MatrixLayout == MatrixLayout.ColumnArrays ? 
                    inputMatrix.InsertColumn(0, CreateVector.Dense(outputs.Length, Vector<double>.One)) :
                    inputMatrix.InsertRow(0, CreateVector.Dense(outputs.Length, Vector<double>.One));
            }

<<<<<<< HEAD
=======
            // Choose decomposition method based on MatrixDecomposition option and solve matrix
>>>>>>> 96f23864
            switch (RegressionOptions.MatrixDecomposition)
            {
                case MatrixDecomposition.Cholesky:
                    inputMatrix.Cholesky().Solve(outputVector, result);
                    break;
                case MatrixDecomposition.Evd:
                    inputMatrix.Evd().Solve(outputVector, result);
                    break;
                case MatrixDecomposition.GramSchmidt:
                    inputMatrix.GramSchmidt().Solve(outputVector, result);
                    break;
                case MatrixDecomposition.Lu:
                    inputMatrix.LU().Solve(outputVector, result);
                    break;
                case MatrixDecomposition.Qr:
                    inputMatrix.QR().Solve(outputVector, result);
                    break;
                case MatrixDecomposition.Svd:
                    inputMatrix.Svd().Solve(outputVector, result);
                    break;
                default:
                    throw new ArgumentException("Invalid MatrixDecomposition option");
            }

<<<<<<< HEAD
=======
            // Set coefficients and YIntercept
>>>>>>> 96f23864
            Coefficients = result.ToArray();
            YIntercept = 0;
        }

<<<<<<< HEAD
        internal override (double[][] trainingInputs, double[] trainingOutputs, double[][] oosInputs, double[] oosOutputs) 
            PrepareData(double[][] inputs, double[] outputs, int trainingSize, INormalization? normalization)
        {
            return normalization?.PrepareData(inputs, outputs, trainingSize) ?? NormalizationHelper.SplitData(inputs, outputs, trainingSize);
        }

        internal override double[] Transform(double[][] inputs)
        {
=======
        // PrepareData method
        internal override (double[][] trainingInputs, double[] trainingOutputs, double[][] oosInputs, double[] oosOutputs) 
            PrepareData(double[][] inputs, double[] outputs, int trainingSize, INormalization? normalization)
        {
            // Prepare data based on normalization option
            return normalization?.PrepareData(inputs, outputs, trainingSize) ?? NormalizationHelper.SplitData(inputs, outputs, trainingSize);
        }

        // Transform method
        internal override double[] Transform(double[][] inputs)
        {
            // Initialize predictions array and store lengths for optimization
>>>>>>> 96f23864
            var predictions = new double[inputs[0].Length];
            var inputsLength = inputs.Length;
            var inputs0Length = inputs[0].Length;

<<<<<<< HEAD
=======
            // Use parallel processing for large data sets
>>>>>>> 96f23864
            Parallel.For(0, inputsLength, i =>
            {
                for (var j = 0; j < inputs0Length; j++)
                {
                    predictions[j] += YIntercept + Coefficients[i] * inputs[i][j];
                }
            });

            return predictions;
        }
    }
}<|MERGE_RESOLUTION|>--- conflicted
+++ resolved
@@ -4,17 +4,12 @@
 
 namespace AiDotNet.Regression
 {
-<<<<<<< HEAD
-    public sealed class MultipleRegression : IRegression<double[], double>
-    {
-=======
     /// <summary>
     /// MultipleRegression class implementing IRegression interface.
     /// </summary>
     public sealed class MultipleRegression : IRegression<double[], double>
     {
         // Properties
->>>>>>> 96f23864
         private double YIntercept { get; set; }
         private double[] Coefficients { get; set; } = Array.Empty<double>();
         private MultipleRegressionOptions RegressionOptions { get; }
@@ -22,10 +17,6 @@
         public double[] Predictions { get; private set; }
         public IMetrics Metrics { get; private set; }
 
-<<<<<<< HEAD
-        public MultipleRegression(double[][] inputs, double[] outputs, MultipleRegressionOptions? regressionOptions = null)
-        {
-=======
         /// <summary>
         /// Performs multiple regression on the provided inputs and outputs.
         /// This handles all of the steps needed to create a trained ai model including training, normalizing, splitting, and transforming the data.
@@ -38,36 +29,19 @@
         public MultipleRegression(double[][] inputs, double[] outputs, MultipleRegressionOptions? regressionOptions = null)
         {
             // Validation checks
->>>>>>> 96f23864
             ValidationHelper.CheckForNullItems(inputs, outputs);
             var inputSize = inputs[0].Length;
             ValidationHelper.CheckForInvalidInputSize(inputSize, outputs.Length);
 
-<<<<<<< HEAD
-            RegressionOptions = regressionOptions ?? new MultipleRegressionOptions();
-
-=======
             // Set RegressionOptions
             RegressionOptions = regressionOptions ?? new MultipleRegressionOptions();
 
             // Calculate training size
->>>>>>> 96f23864
             var trainingPctSize = RegressionOptions.TrainingPctSize;
             ValidationHelper.CheckForInvalidTrainingPctSize(trainingPctSize);
             var trainingSize = (int)Math.Floor(inputSize * trainingPctSize / 100);
             ValidationHelper.CheckForInvalidTrainingSizes(trainingSize, inputSize - trainingSize, Math.Max(2, inputs.Length), trainingPctSize);
 
-<<<<<<< HEAD
-            var (trainingInputs, trainingOutputs, oosInputs, oosOutputs) =
-                PrepareData(inputs, outputs, trainingSize, RegressionOptions.Normalization);
-            Fit(trainingInputs, trainingOutputs);
-            Predictions = Transform(oosInputs);
-            Metrics = new Metrics(Predictions, oosOutputs, inputs.Length);
-        }
-
-        internal override void Fit(double[][] inputs, double[] outputs)
-        {
-=======
             // Prepare data
             var (trainingInputs, trainingOutputs, oosInputs, oosOutputs) =
                 PrepareData(inputs, outputs, trainingSize, RegressionOptions.Normalization);
@@ -84,7 +58,6 @@
         internal override void Fit(double[][] inputs, double[] outputs)
         {
             // Build input matrix based on MatrixLayout option
->>>>>>> 96f23864
             var m = Matrix<double>.Build;
             var inputMatrix = RegressionOptions.MatrixLayout switch
             {
@@ -95,10 +68,7 @@
             var outputVector = CreateVector.Dense(outputs);
             var result = CreateVector.Dense<double>(inputs.Length + (RegressionOptions.UseIntercept ? 1 : 0));
 
-<<<<<<< HEAD
-=======
             // Insert column or row based on UseIntercept option
->>>>>>> 96f23864
             if (RegressionOptions.UseIntercept)
             {
                 inputMatrix = RegressionOptions.MatrixLayout == MatrixLayout.ColumnArrays ? 
@@ -106,10 +76,7 @@
                     inputMatrix.InsertRow(0, CreateVector.Dense(outputs.Length, Vector<double>.One));
             }
 
-<<<<<<< HEAD
-=======
             // Choose decomposition method based on MatrixDecomposition option and solve matrix
->>>>>>> 96f23864
             switch (RegressionOptions.MatrixDecomposition)
             {
                 case MatrixDecomposition.Cholesky:
@@ -134,24 +101,11 @@
                     throw new ArgumentException("Invalid MatrixDecomposition option");
             }
 
-<<<<<<< HEAD
-=======
             // Set coefficients and YIntercept
->>>>>>> 96f23864
             Coefficients = result.ToArray();
             YIntercept = 0;
         }
 
-<<<<<<< HEAD
-        internal override (double[][] trainingInputs, double[] trainingOutputs, double[][] oosInputs, double[] oosOutputs) 
-            PrepareData(double[][] inputs, double[] outputs, int trainingSize, INormalization? normalization)
-        {
-            return normalization?.PrepareData(inputs, outputs, trainingSize) ?? NormalizationHelper.SplitData(inputs, outputs, trainingSize);
-        }
-
-        internal override double[] Transform(double[][] inputs)
-        {
-=======
         // PrepareData method
         internal override (double[][] trainingInputs, double[] trainingOutputs, double[][] oosInputs, double[] oosOutputs) 
             PrepareData(double[][] inputs, double[] outputs, int trainingSize, INormalization? normalization)
@@ -164,15 +118,11 @@
         internal override double[] Transform(double[][] inputs)
         {
             // Initialize predictions array and store lengths for optimization
->>>>>>> 96f23864
             var predictions = new double[inputs[0].Length];
             var inputsLength = inputs.Length;
             var inputs0Length = inputs[0].Length;
 
-<<<<<<< HEAD
-=======
             // Use parallel processing for large data sets
->>>>>>> 96f23864
             Parallel.For(0, inputsLength, i =>
             {
                 for (var j = 0; j < inputs0Length; j++)
